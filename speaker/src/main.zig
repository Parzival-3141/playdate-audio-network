const std = @import("std");
const dbprint = std.debug.print;
const c = @cImport({
    @cInclude("portaudio.h");
});

var stream: ?*c.PaStream = null;

pub fn main() !void {
    paAssert(c.Pa_Initialize());
    defer paAssert(c.Pa_Terminate());

<<<<<<< HEAD
    const in_device = c.Pa_GetDefaultInputDevice();
    if (in_device == c.paNoDevice) {
        @panic("No default input device!\n");
    }
    const in_info = c.Pa_GetDeviceInfo(in_device);
    const in_params = c.PaStreamParameters{
        .device = in_device,
        .channelCount = @intCast(1),
        .sampleFormat = c.paFloat32 | c.paNonInterleaved,
        .suggestedLatency = in_info.*.defaultHighInputLatency,
        .hostApiSpecificStreamInfo = null,
    };

=======
>>>>>>> c82f799c
    const out_device = c.Pa_GetDefaultOutputDevice();
    if (out_device == c.paNoDevice) {
        @panic("No default output device!\n");
    }
<<<<<<< HEAD
    // const out_info = c.Pa_GetDeviceInfo(out_device);
    // const out_params = c.PaStreamParameters{
    //     .device = out_device,
    //     .channelCount = @intCast(1),
    //     .sampleFormat = c.paFloat32 | c.paNonInterleaved,
    //     .suggestedLatency = out_info.*.defaultLowOutputLatency,
    //     .hostApiSpecificStreamInfo = null,
    // };

    paAssert(c.Pa_OpenStream(
        &stream,
        &in_params,
        // &out_params,
        null,
=======
    const out_info = c.Pa_GetDeviceInfo(out_device);
    const out_params = c.PaStreamParameters{
        .device = out_device,
        .channelCount = @intCast(2),
        .sampleFormat = c.paInt16 | c.paNonInterleaved,
        .suggestedLatency = out_info.*.defaultLowOutputLatency,
        .hostApiSpecificStreamInfo = null,
    };

    paAssert(c.Pa_OpenStream(
        &stream,
        null,
        &out_params,
>>>>>>> c82f799c
        44_100,
        c.paFramesPerBufferUnspecified,
        c.paNoFlag,
        paCallback,
        null,
    ));

    paAssert(c.Pa_StartStream(stream));

<<<<<<< HEAD
    // std.log.info("Relaying audio from {s} to {s}...", .{ in_info.*.name, out_info.*.name });
    std.log.info("Reading audio from {s}...", .{in_info.*.name});
=======
    std.log.info("Sending signal to {s}...", .{out_info.*.name});
>>>>>>> c82f799c
    while (true) {}
}

// https://en.wikipedia.org/wiki/Goertzel_algorithm
// https://www.embedded.com/the-goertzel-algorithm/

/// Number of samples per block
const block_size = 9;
/// The number of frequencies the algo will operate on
const freq_components = 4;

fn goertzel() [freq_components]f32 {
    var results = [_]f32{0} ** freq_components;

    for (1..freq_components + 1) |k| {
        const w = (2 * std.math.pi / @as(f32, freq_components)) * @as(f32, @floatFromInt(k));
        const cos = @cos(w);
        const sin = @sin(w);
        const coeff = 2 * cos;

        var current: f32 = 0;
        var previous: f32 = 0;
        var prev_previous: f32 = 0;
        for (sample_bin) |sample| {
            current = coeff * previous - prev_previous + sample;
            prev_previous = previous;
            previous = current;
        }

        const real = previous - prev_previous * cos;
        const imaginary = prev_previous * sin;
        const sqr_magnitude = real * real + imaginary * imaginary;

        results[k - 1] = sqr_magnitude;
    }

    return results;
}

var sample_bin: [block_size]f32 = undefined;
var bin_index: u32 = 0;

fn paCallback(
    in_buf: ?*const anyopaque,
    out_buf: ?*anyopaque,
    frame_count: c_ulong,
    time_info: [*c]const c.PaStreamCallbackTimeInfo,
    status_flags: c.PaStreamCallbackFlags,
    user_data: ?*anyopaque,
) callconv(.C) c_int {
<<<<<<< HEAD
    _ = out_buf;
=======
    _ = in_buf;
>>>>>>> c82f799c
    _ = user_data;
    _ = status_flags;
    _ = time_info;

<<<<<<< HEAD
    const ins: [*]const [*]const f32 = @alignCast(@ptrCast(in_buf.?));
    // const outs: [*]const [*]f32 = @alignCast(@ptrCast(out_buf.?));

    for (ins[0][0..frame_count]) |sample| {
        sample_bin[bin_index] = sample;
        bin_index += 1;
        if (bin_index == sample_bin.len) {
            const sqr_magnitudes = goertzel();

            dbprint(
                "{d:.4} | {d:.4} | {d:.4} | {d:.4}\n",
                .{ @round(sqr_magnitudes[0]), @round(sqr_magnitudes[1]), @round(sqr_magnitudes[2]), @round(sqr_magnitudes[3]) },
            );

            bin_index = 0;
        }
=======
    const outs: [*]const [*]i16 = if (out_buf) |buf| @alignCast(@ptrCast(buf)) else unreachable;

    for (0..frame_count) |i| {
        const index_float = phase * sin_tab.len;
        const index: u32 = @intFromFloat(index_float);
        const frac = index_float - @as(f32, @floatFromInt(index));

        const y1 = sin_tab[index % sin_tab.len];
        const y2 = sin_tab[(index + 1) % sin_tab.len];
        const out_float = y1 * (1 - frac) + (y2 * frac);
        const out: i16 = @intFromFloat(out_float * @as(f32, @floatFromInt((std.math.maxInt(i16) - 1))));

        outs[0][i] = out;
        outs[1][i] = out;

        phase += phase_incr;
        while (phase >= 1) phase -= 1;
        while (phase < 0) phase += 1;
>>>>>>> c82f799c
    }

    return c.paContinue;
}

const sin_tab = blk: {
    var vals: [256]f32 = undefined;
    for (&vals, 0..) |*v, i| {
        v.* = @floatCast(@sin(i / @as(f64, vals.len) * std.math.pi * 2));
    }
    break :blk vals;
};

var phase: f32 = 0;
const frequency: f32 = 19_294;
var phase_incr: f32 = frequency / 44_100.0;

fn paAssert(code: c.PaError) void {
    if (code != c.paNoError) {
        std.debug.panic("error: portaudio: {s}", .{c.Pa_GetErrorText(code)});
    }
}<|MERGE_RESOLUTION|>--- conflicted
+++ resolved
@@ -10,7 +10,6 @@
     paAssert(c.Pa_Initialize());
     defer paAssert(c.Pa_Terminate());
 
-<<<<<<< HEAD
     const in_device = c.Pa_GetDefaultInputDevice();
     if (in_device == c.paNoDevice) {
         @panic("No default input device!\n");
@@ -24,42 +23,15 @@
         .hostApiSpecificStreamInfo = null,
     };
 
-=======
->>>>>>> c82f799c
     const out_device = c.Pa_GetDefaultOutputDevice();
     if (out_device == c.paNoDevice) {
         @panic("No default output device!\n");
     }
-<<<<<<< HEAD
-    // const out_info = c.Pa_GetDeviceInfo(out_device);
-    // const out_params = c.PaStreamParameters{
-    //     .device = out_device,
-    //     .channelCount = @intCast(1),
-    //     .sampleFormat = c.paFloat32 | c.paNonInterleaved,
-    //     .suggestedLatency = out_info.*.defaultLowOutputLatency,
-    //     .hostApiSpecificStreamInfo = null,
-    // };
 
     paAssert(c.Pa_OpenStream(
         &stream,
         &in_params,
-        // &out_params,
         null,
-=======
-    const out_info = c.Pa_GetDeviceInfo(out_device);
-    const out_params = c.PaStreamParameters{
-        .device = out_device,
-        .channelCount = @intCast(2),
-        .sampleFormat = c.paInt16 | c.paNonInterleaved,
-        .suggestedLatency = out_info.*.defaultLowOutputLatency,
-        .hostApiSpecificStreamInfo = null,
-    };
-
-    paAssert(c.Pa_OpenStream(
-        &stream,
-        null,
-        &out_params,
->>>>>>> c82f799c
         44_100,
         c.paFramesPerBufferUnspecified,
         c.paNoFlag,
@@ -69,12 +41,8 @@
 
     paAssert(c.Pa_StartStream(stream));
 
-<<<<<<< HEAD
     // std.log.info("Relaying audio from {s} to {s}...", .{ in_info.*.name, out_info.*.name });
     std.log.info("Reading audio from {s}...", .{in_info.*.name});
-=======
-    std.log.info("Sending signal to {s}...", .{out_info.*.name});
->>>>>>> c82f799c
     while (true) {}
 }
 
@@ -125,16 +93,11 @@
     status_flags: c.PaStreamCallbackFlags,
     user_data: ?*anyopaque,
 ) callconv(.C) c_int {
-<<<<<<< HEAD
     _ = out_buf;
-=======
-    _ = in_buf;
->>>>>>> c82f799c
     _ = user_data;
     _ = status_flags;
     _ = time_info;
 
-<<<<<<< HEAD
     const ins: [*]const [*]const f32 = @alignCast(@ptrCast(in_buf.?));
     // const outs: [*]const [*]f32 = @alignCast(@ptrCast(out_buf.?));
 
@@ -151,26 +114,6 @@
 
             bin_index = 0;
         }
-=======
-    const outs: [*]const [*]i16 = if (out_buf) |buf| @alignCast(@ptrCast(buf)) else unreachable;
-
-    for (0..frame_count) |i| {
-        const index_float = phase * sin_tab.len;
-        const index: u32 = @intFromFloat(index_float);
-        const frac = index_float - @as(f32, @floatFromInt(index));
-
-        const y1 = sin_tab[index % sin_tab.len];
-        const y2 = sin_tab[(index + 1) % sin_tab.len];
-        const out_float = y1 * (1 - frac) + (y2 * frac);
-        const out: i16 = @intFromFloat(out_float * @as(f32, @floatFromInt((std.math.maxInt(i16) - 1))));
-
-        outs[0][i] = out;
-        outs[1][i] = out;
-
-        phase += phase_incr;
-        while (phase >= 1) phase -= 1;
-        while (phase < 0) phase += 1;
->>>>>>> c82f799c
     }
 
     return c.paContinue;
